def main():
    import ibvp.sym as sym

<<<<<<< HEAD
    # Currently broken since the parameters are not properly
    # stringified.
    1/0

=======
>>>>>>> 7f8caa63
    dim = 3
    u = sym.Field("u")
    f = sym.Field("f")
    c = sym.Parameter("c")
    v = sym.VectorField("v")

    eqns = sym.join(
            sym.d_dt(u)
            + c * sym.div(v) - f,

            sym.d_dt(v)
            + c * sym.grad(u)
            )

    print sym.pretty(eqns)

    from ibvp.language import IBVP
    from ibvp.target.proteus import generate_proteus_problem_file
    generate_proteus_problem_file(
            IBVP(
                ambient_dim=dim,
                pde_system=eqns,
                unknowns=[u.name, v.name],
                ),
            "Wave")


if __name__ == "__main__":
    main()<|MERGE_RESOLUTION|>--- conflicted
+++ resolved
@@ -1,13 +1,9 @@
 def main():
     import ibvp.sym as sym
-
-<<<<<<< HEAD
     # Currently broken since the parameters are not properly
     # stringified.
     1/0
 
-=======
->>>>>>> 7f8caa63
     dim = 3
     u = sym.Field("u")
     f = sym.Field("f")
