--- conflicted
+++ resolved
@@ -91,16 +91,14 @@
         self.reaction = np.zeros(neq, dtype=object)
         self.hamiltonian = np.zeros(neq, dtype=object)
 
-<<<<<<< HEAD
         self.potential_registry = {}
-=======
+
     def __str__(self):
         import ibvp.sym as sym
-        import string
 
         def dump_1d(title, thing):
             mystr = 'Nonzero %s terms\n-----------------------\n' % (title,)
-            for (i,m) in enumerate(thing):
+            for i, m in enumerate(thing):
                 if m:
                     mystr += "%10d: %s\n" % (i, sym.pretty(m))
             mystr += '\n'
@@ -108,37 +106,29 @@
 
         mystr = dump_1d("Mass", self.mass)
         mystr += 'Nonzero Advection terms\n-----------------------\n'
-        for (i,bi) in enumerate(self.advection):
-            for (j,bij) in enumerate(bi):
+        for i, bi in enumerate(self.advection):
+            for j, bij in enumerate(bi):
                 if bij:
                     mystr += "%5d%5d: %s\n" % (i, j, sym.pretty(bij))
         mystr += '\n'
 
         mystr += 'Nonzero Diffusion coefficients\n-------------------------\n'
-        for (i,ai) in enumerate(self.diffusion):
-            for (j,aij) in enumerate(ai):
-                for (k,aijk) in enumerate(aij):
-                    for (ell,aijkell) in enumerate(aijk):
+        for i, ai in enumerate(self.diffusion):
+            for j, aij in enumerate(ai):
+                for k, aijk in enumerate(aij):
+                    for ell, aijkell in enumerate(aijk):
                         if aijkell:
-                            mystr += "%5d%5d%5d%5d: %s\n" % (i, j, k, ell, sym.pretty(aijkell))
-                            
-        
+                            mystr += ("%5d%5d%5d%5d: %s\n"
+                                    % (i, j, k, ell, sym.pretty(aijkell)))
+
         mystr += '\n'
 
-
         mystr += dump_1d("Potential", self.potential)
-        
-
 
         mystr += dump_1d("Reaction", self.reaction)
         mystr += dump_1d("Hamiltonian", self.hamiltonian)
 
-#        for (i,b) in enumerate(self.advection):
-
         return mystr
-            
-
->>>>>>> 326412e7
 
     @property
     def num_equations(self):
@@ -375,9 +365,7 @@
                     tc_storage.hamiltonian[i] += term
                 else:
                     tc_storage.reaction[i] += term
+
     print tc_storage
 
-        
-
-
 #  vim: foldmethod=marker