Python 2.7:
  script:
  - py_version=2.7
  - EXTRA_INSTALL=numpy
  - curl -L -O -k https://gitlab.tiker.net/inducer/ci-support/raw/master/build-and-test-py-project.sh
  - ". ./build-and-test-py-project.sh"
  tags:
  - python2.7
  except:
  - tags

<<<<<<< HEAD
Python 3:
  script:
  - py_version=3
=======
Python 3.7:
  script:
  - py_version=3.7
>>>>>>> 49489334
  - EXTRA_INSTALL=numpy
  - curl -L -O -k https://gitlab.tiker.net/inducer/ci-support/raw/master/build-and-test-py-project.sh
  - ". ./build-and-test-py-project.sh"
  tags:
<<<<<<< HEAD
  - python3
=======
  - python3.7
  except:
  - tags

Python 2.6:
  script:
  - py_version=2.6
  - EXTRA_INSTALL=numpy
  - curl -L -O -k https://gitlab.tiker.net/inducer/ci-support/raw/master/build-and-test-py-project.sh
  - ". ./build-and-test-py-project.sh"
  tags:
  - python2.6
>>>>>>> 49489334
  except:
  - tags<|MERGE_RESOLUTION|>--- conflicted
+++ resolved
@@ -1,42 +1,27 @@
 Python 2.7:
-  script:
-  - py_version=2.7
-  - EXTRA_INSTALL=numpy
-  - curl -L -O -k https://gitlab.tiker.net/inducer/ci-support/raw/master/build-and-test-py-project.sh
-  - ". ./build-and-test-py-project.sh"
-  tags:
-  - python2.7
-  except:
-  - tags
+    script:
+    - py_version=2.7
+    - EXTRA_INSTALL=numpy
+    - curl -L -O -k https://gitlab.tiker.net/inducer/ci-support/raw/master/build-and-test-py-project.sh
+    - ". ./build-and-test-py-project.sh"
+    tags:
+    - python2.7
+    except:
+    - tags
+    artifacts:
+        reports:
+            junit: test/pytest.xml
 
-<<<<<<< HEAD
 Python 3:
-  script:
-  - py_version=3
-=======
-Python 3.7:
-  script:
-  - py_version=3.7
->>>>>>> 49489334
-  - EXTRA_INSTALL=numpy
-  - curl -L -O -k https://gitlab.tiker.net/inducer/ci-support/raw/master/build-and-test-py-project.sh
-  - ". ./build-and-test-py-project.sh"
-  tags:
-<<<<<<< HEAD
-  - python3
-=======
-  - python3.7
-  except:
-  - tags
-
-Python 2.6:
-  script:
-  - py_version=2.6
-  - EXTRA_INSTALL=numpy
-  - curl -L -O -k https://gitlab.tiker.net/inducer/ci-support/raw/master/build-and-test-py-project.sh
-  - ". ./build-and-test-py-project.sh"
-  tags:
-  - python2.6
->>>>>>> 49489334
-  except:
-  - tags+    script:
+    - py_version=2
+    - EXTRA_INSTALL=numpy
+    - curl -L -O -k https://gitlab.tiker.net/inducer/ci-support/raw/master/build-and-test-py-project.sh
+    - ". ./build-and-test-py-project.sh"
+    tags:
+    - python3
+    except:
+    - tags
+    artifacts:
+        reports:
+            junit: test/pytest.xml